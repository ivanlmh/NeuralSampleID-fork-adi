import os
import numpy as np
import argparse
import torch
import gc
import sys
import torch.nn.functional as F
from torch.utils.data.sampler import SubsetRandomSampler
from torch.utils.tensorboard import SummaryWriter
from torch.nn.parallel import DataParallel
from torch.cuda.amp import GradScaler
import torchaudio
torchaudio.set_audio_backend("soundfile")


from util import *
from simclr.ntxent import ntxent_loss, SoftCrossEntropy
from simclr.simclr import SimCLR   
<<<<<<< HEAD
from modules.transformations import GPUTransformSampleID
from modules.data import NeuralSampleIDDataset
# from encoder.graph_encoder import GraphEncoder
from encoder.dgl.graph_encoder import GraphEncoderDGL
=======
from modules.transformations import GPUTransformSampleID, GPUTransformAdditiveSampleid
from modules.data import NeuralSampleIDDataset, AdditiveSampleIDDataset, additive_collate_fn
from encoder.graph_encoder import GraphEncoder
>>>>>>> d31312aa
from encoder.resnet_ibn import ResNetIBN
from eval import eval_faiss
# from test_fp import create_fp_db, create_dummy_db

# Directories
root = os.path.dirname(__file__)
model_folder = os.path.join(root,"checkpoint")
parent_dir = os.path.abspath(os.path.join(root, os.pardir))
sys.path.append(parent_dir)
nan_counter = 0

device = torch.device("cuda") if torch.cuda.is_available() else torch.device("cpu")


parser = argparse.ArgumentParser(description='Grafprint Training')
parser.add_argument('--config', default='config/grafp.yaml', type=str,
                    help='Path to config file')
parser.add_argument('--train_dir', default=None, type=str, metavar='PATH',
                    help='path to training data')
parser.add_argument('--val_dir', default=None, type=str, metavar='PATH',
                    help='path to validation data')
parser.add_argument('--epochs', default=None, type=int, metavar='N',
                    help='number of total epochs to run')
parser.add_argument('--resume', default=None, type=str, metavar='PATH',
                    help='path to latest checkpoint (default: none)')
parser.add_argument('--seed', default=42, type=int,
                    help='seed for initializing training. ')
parser.add_argument('--ckp', default='test', type=str,
                    help='checkpoint_name')
parser.add_argument('--encoder', default='grafp', type=str)
parser.add_argument('--n_dummy_db', default=None, type=int)
parser.add_argument('--n_query_db', default=None, type=int)
parser.add_argument('--k', default=3, type=int)

# additive boolean flag
parser.add_argument('--additive', default=False, action='store_true')



def mixco(model, xis, xjs, zis, zjs, cfg):
    # This code is adapted from https://github.com/Lee-Gihun/MixCo-Mixup-Contrast

    crit = SoftCrossEntropy()
    B = xis.shape[0]
    assert B % 2 == 0
    sid = int(B / 2)
    loss = 0

    for x, z in zip([xis, xjs], [zjs, zis]):
        x_1, x_2 = x[:sid], x[sid:]

        # Each input gets a different lambda
        lam = torch.from_numpy(np.random.uniform(0, 1, size=(sid, 1, 1))).float().to(x.device)
        spec_mix = lam * x_1 + (1 - lam) * x_2

        _, _, _, z_mix = model(spec_mix, spec_mix)
        z_mix = F.normalize(z_mix, dim=1)

        # Create labels with equal weighting regardless of lambda
        lbls_mix = torch.cat((torch.eye(sid), torch.eye(sid)), dim=1).to(x.device)
        logits_mix = torch.mm(z_mix, z.transpose(0, 1))
        logits_mix /= cfg['tau_mix']
        loss += crit(logits_mix, lbls_mix) / 2

    return loss



def train(cfg, train_loader, model, optimizer, scaler, ir_idx=None, noise_idx=None, augment=None, additive=False):
    model.train()
    loss_epoch = 0
    global nan_counter

    if not additive:
        for idx, (x_i, x_j) in enumerate(train_loader):

            optimizer.zero_grad()
            x_i = x_i.to(device)
            x_j = x_j.to(device)

            with torch.no_grad():
                x_i, x_j = augment(x_i, x_j)
            _, _, z_i, z_j = model(x_i, x_j)

            simclr_loss = ntxent_loss(z_i, z_j, cfg)


            if torch.isnan(simclr_loss):
                print(f"NaN detected in loss at step {idx}, skipping batch")
                nan_counter = save_nan_batch(x_i, x_j, save_dir="nan_batches", counter=nan_counter)
                continue

            if cfg['beta'] > 0.0:       # Beta set to 0.0 as mixco support is not implemented
                mixco_loss = mixco(model, x_i, x_j, z_i, z_j, cfg)
            else:
                mixco_loss = torch.tensor(0.0)

            loss = simclr_loss
            assert not torch.isnan(loss), "Loss is NaN"

            scaler.scale(loss).backward()

            # Added gradient clipping
            torch.nn.utils.clip_grad_norm_(model.parameters(), max_norm=1.0)

            scaler.step(optimizer)
            scaler.update()

            if idx % 10 == 0:
                print(f"Step [{idx}/{len(train_loader)}]\t SimCLR Loss: {simclr_loss.item()} \t MixCo Loss: {mixco_loss.item()}")

            loss_epoch += loss.item()

    else:
        for idx, (x_i, x_j, metadata) in enumerate(train_loader):

            optimizer.zero_grad()
            x_i = x_i.to(device)
            x_j = x_j.to(device)

            with torch.no_grad():
                x_i, x_j, aug_metadata = augment(x_i, x_j, metadata)

            _, _, z_i, z_j = model(x_i, x_j)

            simclr_loss = ntxent_loss(z_i, z_j, cfg)


            if torch.isnan(simclr_loss):
                print(f"NaN detected in loss at step {idx}, skipping batch")
                nan_counter = save_nan_batch(x_i, x_j, save_dir="nan_batches", counter=nan_counter)
                continue

            if cfg['beta'] > 0.0:       # Beta set to 0.0 as mixco support is not implemented
                mixco_loss = mixco(model, x_i, x_j, z_i, z_j, cfg)
            else:
                mixco_loss = torch.tensor(0.0)

            loss = simclr_loss
            assert not torch.isnan(loss), "Loss is NaN"

            scaler.scale(loss).backward()

            # Added gradient clipping
            torch.nn.utils.clip_grad_norm_(model.parameters(), max_norm=1.0)

            scaler.step(optimizer)
            scaler.update()

            if idx % 10 == 0:
                print(f"Step [{idx}/{len(train_loader)}]\t SimCLR Loss: {simclr_loss.item()} \t MixCo Loss: {mixco_loss.item()}")

            loss_epoch += loss.item()

    return loss_epoch


def validate(epoch, query_loader, dummy_loader, augment, model, output_root_dir):
    # model.eval()
    # if epoch==1 or epoch % 10 == 0:
    #     create_dummy_db(dummy_loader, augment=augment, model=model, output_root_dir=output_root_dir, verbose=False)
    #     create_fp_db(query_loader, augment=augment, model=model, output_root_dir=output_root_dir, verbose=False)
    #     hit_rates = eval_faiss(emb_dir=output_root_dir, test_ids='all', index_type='l2', n_centroids=32, nogpu=True)
    #     print("-------Validation hit-rates-------")
    #     print(f'Top-1 exact hit rate = {hit_rates[0]}')
    #     print(f'Top-1 near hit rate = {hit_rates[1]}')
    # else:
    #     hit_rates = None
    # return hit_rates
    
    # Not implemented for now
    return None

def main():
    args = parser.parse_args()
    cfg = load_config(args.config)
    writer = SummaryWriter(f'runs/{args.ckp}')

    # log the configuration
    print("Configuration parameters:")
    for key, value in cfg.items():
        print(f"  {key}: {value}")

    # Log all config parameters to TensorBoard
    # Convert nested structures to strings for TensorBoard
    config_flat = {}
    for key, value in cfg.items():
        config_flat[key] = str(value)
    writer.add_text("Configuration", str(config_flat), 0)

    additive = args.additive

    if not additive:
        ir_dir = cfg['ir_dir']
        noise_dir = cfg['noise_dir']

    train_dir = override(cfg['train_dir'], args.train_dir)
    valid_dir = override(cfg['val_dir'], args.val_dir)
    
    # Hyperparameters
    batch_size = cfg['bsz_train']
    learning_rate = cfg['lr']
    weight_decay = cfg['weight_decay']
    num_epochs = override(cfg['n_epochs'], args.epochs)
    model_name = args.ckp
    random_seed = args.seed
    shuffle_dataset = True

    print("Intializing augmentation pipeline...")
    if not additive:
        noise_train_idx = load_augmentation_index(noise_dir, splits=0.8)["train"]
        ir_train_idx = load_augmentation_index(ir_dir, splits=0.8)["train"]
        noise_val_idx = load_augmentation_index(noise_dir, splits=0.8)["test"]
        ir_val_idx = load_augmentation_index(ir_dir, splits=0.8)["test"]

        gpu_augment = GPUTransformSampleID(cfg=cfg, ir_dir=ir_train_idx, noise_dir=noise_train_idx, train=True).to(device)
        cpu_augment = GPUTransformSampleID(cfg=cfg, ir_dir=ir_train_idx, noise_dir=noise_train_idx, cpu=True)
        val_augment = GPUTransformSampleID(cfg=cfg, ir_dir=ir_val_idx, noise_dir=noise_val_idx, train=False).to(device)
    elif additive:
        gpu_augment = GPUTransformAdditiveSampleid(cfg=cfg, train=True).to(device)
        cpu_augment = GPUTransformAdditiveSampleid(cfg=cfg, cpu=True)
        val_augment = GPUTransformAdditiveSampleid(cfg=cfg, train=False).to(device)

    print("Loading dataset...")
    print(f"Additive dataset? {additive}")
    if not additive:
        train_dataset = NeuralSampleIDDataset(cfg=cfg, train=True, transform=cpu_augment)
        train_loader = torch.utils.data.DataLoader(
            train_dataset, batch_size=batch_size, shuffle=True,
            num_workers=8, pin_memory=True, drop_last=True)
    elif additive:
        train_dataset = AdditiveSampleIDDataset(cfg=cfg, path=train_dir, train=True)
        train_loader = torch.utils.data.DataLoader(
            train_dataset, batch_size=batch_size, shuffle=True,
            num_workers=8, pin_memory=True, drop_last=True, collate_fn=additive_collate_fn)
    
    if not additive:
        valid_dataset = NeuralSampleIDDataset(cfg=cfg, train=False)
    elif additive:
        valid_dataset = AdditiveSampleIDDataset(cfg=cfg, path=valid_dir, train=False)

    print("Creating validation dataloaders...")
    dataset_size = len(valid_dataset)
    indices = list(range(dataset_size))
    split1 = override(cfg['n_dummy'],args.n_dummy_db)
    split2 = override(cfg['n_query'],args.n_query_db)
    
    if shuffle_dataset :
        np.random.seed(random_seed)
        np.random.shuffle(indices)
    dummy_indices, query_db_indices = indices[:split1], indices[split1: split1 + split2]

    dummy_db_sampler = SubsetRandomSampler(dummy_indices)
    query_db_sampler = SubsetRandomSampler(query_db_indices)

    if not additive:
        dummy_loader = torch.utils.data.DataLoader(valid_dataset, batch_size=1, 
                                                shuffle=False,
                                                num_workers=1, 
                                                pin_memory=True, 
                                                drop_last=False,
                                                sampler=dummy_db_sampler)
        query_loader = torch.utils.data.DataLoader(valid_dataset, batch_size=1, 
                                                shuffle=False,
                                                num_workers=1, 
                                                pin_memory=True, 
                                                drop_last=False,
                                                sampler=query_db_sampler)
    elif additive:
        dummy_loader = torch.utils.data.DataLoader(valid_dataset, batch_size=1, 
                                                shuffle=False,
                                                num_workers=1, 
                                                pin_memory=True, 
                                                drop_last=False,
                                                sampler=dummy_db_sampler,
                                                collate_fn=additive_collate_fn)
        query_loader = torch.utils.data.DataLoader(valid_dataset, batch_size=1, 
                                                shuffle=False,
                                                num_workers=1, 
                                                pin_memory=True, 
                                                drop_last=False,
                                                sampler=query_db_sampler,
                                                collate_fn=additive_collate_fn)
    

    print("Creating new model...")
    if args.encoder == 'resnet':
        # TODO: Add support for resnet encoder (deprecated)
        raise NotImplementedError
    elif args.encoder == 'grafp':
        model = SimCLR(cfg, encoder=GraphEncoderDGL(cfg=cfg, in_channels=cfg['n_filters'], k=args.k))
    elif args.encoder == 'resnet-ibn':
        model = SimCLR(cfg, encoder=ResNetIBN())
<<<<<<< HEAD
        
=======
>>>>>>> d31312aa
    if torch.cuda.device_count() > 1:
        print("Using", torch.cuda.device_count(), "GPUs!")
        # model = DataParallel(model).to(device)
        model = model.to(device)
        model = torch.nn.DataParallel(model)
    else:
        model = model.to(device)
        
    print(count_parameters(model, args.encoder))

    optimizer = torch.optim.Adam(model.parameters(), lr=learning_rate, weight_decay=weight_decay)
    scheduler = torch.optim.lr_scheduler.CosineAnnealingLR(optimizer, T_max = cfg['T_max'], eta_min = cfg['min_lr'])
    # scaler = GradScaler(enabled=True)
    scaler = DummyScaler()
       
    if args.resume:
        if os.path.isfile(args.resume):
            print("=> loading checkpoint '{}'".format(args.resume))
            model, optimizer, scheduler, start_epoch, loss_log, hit_rate_log = load_ckp(args.resume, model, optimizer, scheduler)
            output_root_dir = create_fp_dir(resume=args.resume)
            writer = SummaryWriter(f'runs/{args.ckp}', purge_step=start_epoch)
        else:
            print("=> no checkpoint found at '{}'".format(args.resume))
            
    else:
        start_epoch = 0
        loss_log = []
        hit_rate_log = []
        output_root_dir = create_fp_dir(ckp=args.ckp, epoch=1)


    print("Calculating initial loss ...")
    best_loss = float('inf')
    best_hr = 0
    # training

    for epoch in range(start_epoch+1, num_epochs+1):
        print("#######Epoch {}#######".format(epoch))
        loss_epoch = train(cfg, train_loader, model, optimizer, scaler, None, None, gpu_augment, additive)
        writer.add_scalar("Loss/train", loss_epoch, epoch)
        loss_log.append(loss_epoch)
        output_root_dir = create_fp_dir(ckp=args.ckp, epoch=epoch)
        hit_rates = validate(epoch, query_loader, dummy_loader, val_augment, model, output_root_dir)
        # hit_rate_log.append(hit_rates[0] if hit_rates is not None else hit_rate_log[-1])
        if hit_rates is not None:
            writer.add_scalar("Exact Hit_rate (2 sec)", hit_rates[0][0], epoch)
            writer.add_scalar("Exact Hit_rate (4 sec)", hit_rates[0][1], epoch)
            writer.add_scalar("Near Hit_rate (2 sec)", hit_rates[1][0], epoch)

        checkpoint = {
            'epoch': epoch,
            'loss': loss_log,
            'valid_acc' : hit_rate_log,
            # 'hit_rate': hit_rates,
            'state_dict': model.state_dict(),
            'optimizer': optimizer.state_dict(),
            'scheduler': scheduler.state_dict()
        }
        save_ckp(checkpoint, model_name, model_folder, 'current')
        assert os.path.exists(f'checkpoint/model_{model_name}_current.pth'), "Checkpoint not saved"

        if loss_epoch < best_loss:
            best_loss = loss_epoch
            save_ckp(checkpoint, model_name, model_folder, 'best')

        if epoch % 10 == 0 or epoch in np.arange(118,123):
            save_ckp(checkpoint, model_name, model_folder, epoch)

        if hit_rates is not None and hit_rates[0][0] > best_hr:
            best_hr = hit_rates[0][0]
            save_ckp(checkpoint, model_name, model_folder, epoch)
            
        scheduler.step()
    
  
        
if __name__ == '__main__':
    main()<|MERGE_RESOLUTION|>--- conflicted
+++ resolved
@@ -16,16 +16,9 @@
 from util import *
 from simclr.ntxent import ntxent_loss, SoftCrossEntropy
 from simclr.simclr import SimCLR   
-<<<<<<< HEAD
-from modules.transformations import GPUTransformSampleID
-from modules.data import NeuralSampleIDDataset
-# from encoder.graph_encoder import GraphEncoder
-from encoder.dgl.graph_encoder import GraphEncoderDGL
-=======
 from modules.transformations import GPUTransformSampleID, GPUTransformAdditiveSampleid
 from modules.data import NeuralSampleIDDataset, AdditiveSampleIDDataset, additive_collate_fn
 from encoder.graph_encoder import GraphEncoder
->>>>>>> d31312aa
 from encoder.resnet_ibn import ResNetIBN
 from eval import eval_faiss
 # from test_fp import create_fp_db, create_dummy_db
@@ -316,13 +309,9 @@
         # TODO: Add support for resnet encoder (deprecated)
         raise NotImplementedError
     elif args.encoder == 'grafp':
-        model = SimCLR(cfg, encoder=GraphEncoderDGL(cfg=cfg, in_channels=cfg['n_filters'], k=args.k))
+        model = SimCLR(cfg, encoder=GraphEncoder(cfg=cfg, in_channels=cfg['n_filters'], k=args.k))
     elif args.encoder == 'resnet-ibn':
         model = SimCLR(cfg, encoder=ResNetIBN())
-<<<<<<< HEAD
-        
-=======
->>>>>>> d31312aa
     if torch.cuda.device_count() > 1:
         print("Using", torch.cuda.device_count(), "GPUs!")
         # model = DataParallel(model).to(device)
@@ -388,7 +377,7 @@
             best_loss = loss_epoch
             save_ckp(checkpoint, model_name, model_folder, 'best')
 
-        if epoch % 10 == 0 or epoch in np.arange(118,123):
+        if epoch % 25 == 0:
             save_ckp(checkpoint, model_name, model_folder, epoch)
 
         if hit_rates is not None and hit_rates[0][0] > best_hr:

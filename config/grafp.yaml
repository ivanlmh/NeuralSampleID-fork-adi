# Dataset directories
data_dir: 'data'
fma_dir: '/data/EECS-Studiosync/datasets/fma_medium/'
htdemucs_dir: '/data/EECS-Studiosync/datasets/fma_medium/htdemucs'
# train_dir: 'data/fma_small_all.json'
val_dir: '/data/home/acw723/datasets/fma/fma_medium'
# val_dir: 'data/fma_medium_all.json'
ir_dir: '/data/home/acw723/datasets/ir'
noise_dir: '/data/home/acw723/datasets/musan/noise/'
# annot_path: '/data/home/acw723/datasets/sample_100/samples.csv'
annot_path: 'data/sample100_query_index.json'
# annot_path: 'data/riff_query_type.json'

# train_dir: 'data/fma_small_all.json'
# val_dir: 'data/fma_medium_all.json'
# ir_dir: '/import/research_c4dm/ss380/AIR_1_4' # To-do: Change this
# noise_dir: '/import/c4dm-datasets/musan'


# Model input parameters
arch: 'grafp'
fs: 16000
dur: 4.08
offset: 0.25
norm: 0.95
win_len: 1024
hop_len: 512
n_mels: 64
n_fft: 1024
n_peaks: 512  # max number of peaks to consider
silence: 1.0e-5

# Dataset and Model hyperparameters
train_sz: 8000
val_sz: 25000
bsz_train: 512
n_filters : 8 # number of filters in the peak extraction layer
patch_frames: 8
patch_bins: 4
tau: 0.05
tau_mix: 0.05
lr: 8.0e-5
min_lr: 7.0e-7
n_epochs: 400
T_max: 400
lambda: 0.0
beta: 0.0
<<<<<<< HEAD
error_threshold: 0
=======
error_threshold: 1
>>>>>>> aed5bb04

# Augmentation hyperparameters
n_frames: 128 # depends on the spectrogram parameters
overlap: 0.875
pitch_shift: 3
gain: 10

# Time Stretching hyperparameters
min_rate: 0.7
max_rate: 1.5

# BitCrusher hyperparameters
min_bit_depth: 2
max_bit_depth: 10

# Dynamic range compression hyperparameters
DC_threshold: [-30, 0]
DC_ratio: [2, 4, 8, 20]
DC_attack: [0.001, 0.1]
DC_release: [0.05, 1.0]

# time_mask: 8
# freq_mask: 16

# Model architecture
d: 128
h: 1024
u: 32
dim: 2048

# Database sizes (validation)
n_dummy: 100
n_query: 20<|MERGE_RESOLUTION|>--- conflicted
+++ resolved
@@ -45,11 +45,7 @@
 T_max: 400
 lambda: 0.0
 beta: 0.0
-<<<<<<< HEAD
-error_threshold: 0
-=======
 error_threshold: 1
->>>>>>> aed5bb04
 
 # Augmentation hyperparameters
 n_frames: 128 # depends on the spectrogram parameters
